#![no_std]   // do not link the Rust std library
#![no_main]  // disable all Rust-level entry points

use core::panic::PanicInfo;

static HELLO: &[u8] = b"Hello World!";

#[no_mangle] // do not mangle the name of this function
pub extern "C" fn _start() -> ! {
    // this is the entry point
    // the linker looks for a function named "_start" by default

    // the address of vga buffer is 0xb8000
    let vga_buffer = 0xb8000 as *mut u8;

    for (i, &byte) in HELLO.iter().enumerate() {
        // to access and dereference raw pointer, code should be wrapped by `unsafe`
        unsafe {
            // line width for qemu is 160
            let line_width: isize = 160;
            // last visible line of qemu is 24
            // first line is invisible, second line is behind the navbar
            // so start with the third line
            let line_offset: isize = line_width * 2;

            // each character cell consists of an ASCII byte and a color byte
            // set the offset of char and color in line
            let char_offset_within_line: isize = i as isize * 2;
            let color_offset_within_line: isize = i as isize * 2 + 1;

            let char_offset = char_offset_within_line + line_offset;
            let color_offset = color_offset_within_line + line_offset;

            // set value into addresses
            *vga_buffer.offset(char_offset) = byte;
            *vga_buffer.offset(color_offset) = 0xb;
        }
    }

<<<<<<< HEAD
    // a pause function to allow the text to be displayed
    unsafe {
        for _ in 0..5000000 {
        }
    }

=======
>>>>>>> 1e151ae9
    loop {}
}

/// This function is called on panic
#[panic_handler]
fn panic(_info: &PanicInfo) -> ! {
    loop {}
}<|MERGE_RESOLUTION|>--- conflicted
+++ resolved
@@ -37,15 +37,6 @@
         }
     }
 
-<<<<<<< HEAD
-    // a pause function to allow the text to be displayed
-    unsafe {
-        for _ in 0..5000000 {
-        }
-    }
-
-=======
->>>>>>> 1e151ae9
     loop {}
 }
 
